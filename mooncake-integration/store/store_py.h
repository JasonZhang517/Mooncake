--- conflicted
+++ resolved
@@ -7,11 +7,7 @@
 #include <mutex>
 #include <string>
 #include <unordered_set>
-<<<<<<< HEAD
-#include "allocator.h"
-=======
-
->>>>>>> 6d41f1ee
+
 #include "client.h"
 #include "client_buffer.hpp"
 
@@ -258,13 +254,6 @@
      */
     int put_tensor(const std::string &key, pybind11::object tensor);
 
-<<<<<<< HEAD
-   public:
-=======
-   private:
-    pybind11::module numpy = pybind11::module::import("numpy");
-    pybind11::module torch = pybind11::module::import("torch");
-
     // Internal versions that return tl::expected
     tl::expected<void, ErrorCode> setup_internal(
         const std::string &local_hostname, const std::string &metadata_server,
@@ -329,7 +318,6 @@
     tl::expected<void, ErrorCode> put_tensor_internal(const std::string &key,
                                                       pybind11::object tensor);
 
->>>>>>> 6d41f1ee
     std::shared_ptr<mooncake::Client> client_ = nullptr;
     std::shared_ptr<ClientBufferAllocator> client_buffer_allocator_ = nullptr;
 
